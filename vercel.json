<<<<<<< HEAD
{
  "buildCommand": "npm run build",
  "outputDirectory": ".next",
  "framework": "nextjs",
  "installCommand": "npm install",
  "env": {
    "NEXT_PUBLIC_SUPABASE_URL": "@supabase_url",
    "NEXT_PUBLIC_SUPABASE_ANON_KEY": "@supabase_anon_key",
    "NEXT_PUBLIC_GRIFO_API_URL": "@grifo-api-url",
    "NEXT_PUBLIC_API_URL": "@grifo-api-url",
    "NEXT_PUBLIC_GRIFO_API_BASE_URL": "@grifo-api-base-url",
    "NODE_ENV": "production"
  },
  "functions": {
    "app/api/**/*.js": {
      "maxDuration": 30
    }
  },
  "headers": [
    {
      "source": "/(.*)",
      "headers": [
        {
          "key": "X-Content-Type-Options",
          "value": "nosniff"
        },
        {
          "key": "X-Frame-Options",
          "value": "DENY"
        },
        {
          "key": "X-XSS-Protection",
          "value": "1; mode=block"
        },
        {
          "key": "Referrer-Policy",
          "value": "strict-origin-when-cross-origin"
        }
      ]
    }
  ],
  "redirects": [
    {
      "source": "/",
      "destination": "/dashboard",
      "permanent": false
    }
  ]
}
=======
{"rewrites":[{"source":"/(.*)","destination":"/index.html"}]}
>>>>>>> c0b78d7d
<|MERGE_RESOLUTION|>--- conflicted
+++ resolved
@@ -1,4 +1,3 @@
-<<<<<<< HEAD
 {
   "buildCommand": "npm run build",
   "outputDirectory": ".next",
@@ -47,7 +46,4 @@
       "permanent": false
     }
   ]
-}
-=======
-{"rewrites":[{"source":"/(.*)","destination":"/index.html"}]}
->>>>>>> c0b78d7d
+}